--- conflicted
+++ resolved
@@ -514,11 +514,7 @@
             describe "synthetic tests" do
                 it "deploys a mission as mission" do
                     task_model = Syskit::TaskContext.new_submodel
-<<<<<<< HEAD
-                    syskit_stub_configured_deployment(task_model, 'task')
-=======
                     syskit_stub_deployment_model(task_model, 'task')
->>>>>>> 6d6aa372
                     plan.add_mission_task(original_task = task_model.as_plan)
                     deployed = syskit_deploy(original_task, add_mission: false)
                     assert plan.mission_task?(deployed)
@@ -526,11 +522,7 @@
 
                 it "deploys a permanent task as permanent" do
                     task_model = Syskit::TaskContext.new_submodel
-<<<<<<< HEAD
-                    syskit_stub_configured_deployment(task_model, 'task')
-=======
                     syskit_stub_deployment_model(task_model, 'task')
->>>>>>> 6d6aa372
                     plan.add_permanent_task(original_task = task_model.as_plan)
                     deployed = syskit_deploy(original_task, add_mission: false)
                     assert plan.permanent_task?(deployed)
@@ -541,11 +533,7 @@
                     composition_model = Syskit::Composition.new_submodel do
                         add task_model, as: 'child'
                     end
-<<<<<<< HEAD
-                    syskit_stub_configured_deployment(task_model, 'task')
-=======
                     syskit_stub_deployment_model(task_model, 'task')
->>>>>>> 6d6aa372
 
                     deployed = syskit_deploy(composition_model)
                     # This deregisters the task from the list of requirements in the
@@ -562,11 +550,7 @@
 
                 it "reconfigures a toplevel task if its configuration changed" do
                     task_model = Syskit::TaskContext.new_submodel
-<<<<<<< HEAD
-                    syskit_stub_configured_deployment(task_model, 'task')
-=======
                     syskit_stub_deployment_model(task_model, 'task')
->>>>>>> 6d6aa372
 
                     deployed_task = syskit_deploy(task_model)
                     planning_task = deployed_task.planning_task
@@ -587,11 +571,7 @@
                     composition_model = Syskit::Composition.new_submodel do
                         add task_model, as: 'child'
                     end
-<<<<<<< HEAD
-                    syskit_stub_configured_deployment(task_model, 'task')
-=======
                     syskit_stub_deployment_model(task_model, 'task')
->>>>>>> 6d6aa372
 
                     cmp, = syskit_deploy(composition_model.use('child' => task_model))
                     child = cmp.child_child.to_task
@@ -610,11 +590,7 @@
                     composition_model = Syskit::Composition.new_submodel do
                         add task_model, as: 'child'
                     end
-<<<<<<< HEAD
-                    syskit_stub_configured_deployment(task_model, 'task')
-=======
                     syskit_stub_deployment_model(task_model, 'task')
->>>>>>> 6d6aa372
 
                     syskit_deploy(composition_model.use('child' => task_model))
                     plan.execution_engine.garbage_collect
@@ -634,11 +610,7 @@
                         add task_model, as: 'child'
                         export child_child.out_port
                     end
-<<<<<<< HEAD
-                    syskit_stub_configured_deployment(task_model, 'task')
-=======
                     syskit_stub_deployment_model(task_model, 'task')
->>>>>>> 6d6aa372
                     cmp, _ = syskit_deploy(composition_model)
                     assert_equal Hash[['out', 'out'] => Hash.new], cmp.child_child[cmp, Syskit::Flows::DataFlow]
                 end
