--- conflicted
+++ resolved
@@ -97,12 +97,7 @@
 
         it "uploads a file to the server's directory" do
             upload_testfile
-<<<<<<< HEAD
-            assert File.exist?("#{@temp_serverdir}/testfile"),
-                "cannot find the expected upload"
-=======
             assert File.exist?("#{@temp_serverdir}/testfile")
->>>>>>> 0645eb9e
         end
 
         it "refuses to upload a file that already exists" do
