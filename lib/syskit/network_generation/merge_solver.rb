module Syskit
    module NetworkGeneration
        # Implementation of the algorithms needed to reduce a component network
        # to the minimal set of components that are actually needed
        #
        # This is the core of the system deployment algorithm implemented in
        # Engine
        class MergeSolver
            extend Logger::Hierarchy
            include Logger::Hierarchy
            include Roby::DRoby::EventLogging

            # The plan on which this solver applies
            attr_reader :plan

            # The dataflow graph for {#plan}
            attr_reader :dataflow_graph

            # The dataflow graph for {#plan}
            attr_reader :dependency_graph

            # A graph that holds all replacements done during resolution
            attr_reader :task_replacement_graph

            # The list of merges that are known to be invalid, as (merged_task,
            # task)
            #
            # @return [Set<(Syskit::Component,Syskit::Component)>]
            attr_reader :invalid_merges

            # The {Roby::DRoby::EventLogger} object on which we log performance
            # information
            attr_reader :event_logger

            def initialize(plan, event_logger: plan.event_logger)
                @plan = plan
                @event_logger = event_logger
                @dataflow_graph = plan.task_relation_graph_for(Flows::DataFlow)
                @dependency_graph = plan.task_relation_graph_for(Roby::TaskStructure::Dependency)
                @merging_candidates_queries = Hash.new
		@task_replacement_graph = Roby::Relations::BidirectionalDirectedAdjacencyGraph.new
                @resolved_replacements = Hash.new
                @invalid_merges = Set.new
            end

            def clear
                @task_replacement_graph.clear
                @resolved_replacements.clear
                @invalid_merges.clear
            end

            # Returns the task that is used in place of the given task
            #
            # @param [Roby::Task] the task for which we want to know the
            #   replacement
            # @return [Roby::Task]
            # @see #register_replacement
            def replacement_for(task)
                if replacement = @resolved_replacements[task]
                    # Verify that this is still a leaf in the replacement graph
                    if task_replacement_graph.leaf?(replacement)
                        return replacement
                    end
                    @resolved_replacements.delete(task)
                end

                task_replacement_graph.depth_first_visit(task) do |to|
                    if task_replacement_graph.leaf?(to)
                        @resolved_replacements[task] = to
                        return to
                    end
                end
                return task
            end

            # Registers a replacement in the plan
            #
            # @param [Roby::Task] old_task the task that is being replaced
            # @param [Roby::Task] new_task the task that replaced old_task
            # @return [void]
            def register_replacement(old_task, new_task)
                if concrete_graph = dataflow_graph.concrete_connection_graph
                    concrete_graph.replace_vertex(old_task, new_task)
                end

                task_replacement_graph.add_edge(old_task, new_task, nil)
            end

            # Apply a set of merges computed by {#resolve_merge}
            def apply_merge_group(merged_task_to_task)
                debug do
                    merged_task_to_task.each do |merged_task, task|
                        debug "merging"
                        log_nest(2) do
                            log_pp :debug, merged_task
                        end
                        debug "into"
                        log_nest(2) do
                            log_pp :debug, task
                        end
                    end
                    break
                end

                if self.class.trace?
                    remove_compositions = true
                    if merged_task_to_task.each_key.any? { |t| t.kind_of?(Syskit::Composition) }
                        remove_compositions = false
                    end
                    self.class.trace_export(plan, phase: 1, highlights: (merged_task_to_task.keys + merged_task_to_task.values), remove_compositions: remove_compositions)
                end

                merged_task_to_task.each do |merged_task, task|
                    if merged_task == task
                        raise "trying to merge a task onto itself: #{merged_task}"
                    end
                    if task.respond_to?(:merge)
                        task.merge(merged_task)
                    end
                end

                merged_event_to_event = Hash.new
                event_resolver = ->(e) { merged_task_to_task[e.task].event(e.symbol) }
                task_replacements = merged_task_to_task.map_value do |merged_task, task|
                    merged_task.each_event do |ev|
                        merged_event_to_event[ev] = [nil, event_resolver]
                    end
                    [task]
                end
                plan.replace_subplan(task_replacements, merged_event_to_event)

                merged_task_to_task.each do |merged_task, task|
                    if !merged_task.transaction_proxy?
                        plan.remove_task(merged_task)
                    end
                    register_replacement(merged_task, task)
                end

<<<<<<< HEAD
                if self.class.trace?
                    self.class.trace_export(plan, phase: 2, highlights: merged_task_to_task.values, remove_compositions: remove_compositions)
                end
            end

            def self.enable_tracing
                @@trace_enabled = true
            end

            def self.disable_tracing
                @@trace_enabled = false
            end

            def self.trace?
                @@trace_enabled
            end

            def self.trace_file_pattern
                @@trace_file_pattern
            end

            def self.trace_file_pattern=(pattern)
                @@trace_file_pattern = pattern
            end

            @@trace_file_pattern = "syskit-trace-%04i.%i"
            @@trace_enabled = false
            @@trace_count = 0
            @@trace_last_phase = 1
            
            def self.trace_next_file(phase)
                if @@trace_last_phase >= phase
                    @@trace_count += 1
                end
                @@trace_last_phase = phase
                trace_file_pattern % [@@trace_count, phase]
            end

            def self.trace_export(plan, phase: 1, highlights: [], **dataflow_options)
                basename  = trace_next_file(phase)
                dataflow = basename + ".dataflow.svg"
                hierarchy = basename + ".hierarchy.svg"
                Syskit::Graphviz.new(plan).to_file('dataflow', 'svg', dataflow, highlights: highlights, **dataflow_options)
                Syskit::Graphviz.new(plan).to_file('hierarchy', 'svg', hierarchy, highlights: highlights)
                ::Robot.info "#{self} exported trace plan to #{dataflow} and #{hierarchy}"
=======
                if MergeSolver.tracing_directory
                    Engine.autosave_plan_to_dot(plan,
                        MergeSolver.tracing_directory,
                        MergeSolver.tracing_options.merge(
                            highlights: merged_task_to_task.to_a.flatten.to_set,
                            suffix: "0"))
                end
>>>>>>> 6d6aa372
            end

            # Create a new solver on the given plan and perform
            # {#merge_identical_tasks}
            def self.merge_identical_tasks(plan)
                solver = MergeSolver.new(plan)
                solver.merge_identical_tasks
            end

            # Tests whether task.merge(target_task) is a valid operation
            #
            # @param [Syskit::TaskContext] task
            # @param [Syskit::TaskContext] target_task
            #
            # @return [false,true] if false, the merge is not possible. If
            #   true, it is possible. If nil, the only thing that makes the
            #   merge impossible are missing inputs, and these tasks might
            #   therefore be merged if there was a dataflow cycle
            def may_merge_task_contexts?(merged_task, task)
                can_merge = log_nest(2) do
                    task.can_merge?(merged_task)
                end

                # Ask the task about intrinsic merge criteria.
                # Component#can_merge?  should not look at the relation graphs,
                # only at criteria internal to the tasks.
                if !can_merge
                    info "rejected: can_merge? returned false"
                    return false
                end

                # Merges involving a deployed task can only involve a
                # non-deployed task as well
                if task.execution_agent && merged_task.execution_agent
                    info "rejected: deployment attribute mismatches"
                    return false
                end

                true
            end

            def each_component_merge_candidate(task)
                # Get the set of candidates. We are checking if the tasks in
                # this set can be replaced by +task+
                candidates = plan.find_local_tasks(task.model.concrete_model).
                    to_a
                debug do
                    debug "#{candidates.to_a.size - 1} candidates for #{task}, matching model"
                    debug "  #{task.model.concrete_model}"
                    break
                end

                candidates.each do |merged_task|
                    next if task == merged_task

                    debug { "  #{merged_task}" }
                    if merged_task.placeholder?
                        debug "    data service proxy"
                        next
                    elsif !merged_task.plan
                        debug "    removed from plan"
                        next
                    elsif invalid_merges.include?([merged_task, task])
                        debug "    already evaluated as an invalid merge"
                        next
                    end
                    yield(merged_task)
                end
            end

            def each_task_context_merge_candidate(task)
                each_component_merge_candidate(task) do |merged_task|
                    if may_merge_task_contexts?(merged_task, task)
                        debug "  may merge"
                        yield(merged_task)
                    else
                        debug "  invalid merge: may_merge_task_contexts? returned false"
                        invalid_merges << [merged_task, task]
                    end
                end
            end

            # Merge the task contexts
            def merge_task_contexts
                debug "merging task contexts"

                queue = plan.find_local_tasks(Syskit::TaskContext).sort_by do |t|
                    dataflow_graph.in_degree(t)
                end.reverse

                invalid_merges.clear
                while !queue.empty?
                    task = queue.shift
                    # 'task' could have been merged already, ignore it
                    next if !task.plan

                    each_task_context_merge_candidate(task) do |merged_task|
                        # Try to resolve the merge
                        can_merge, mappings =
                            resolve_merge(merged_task, task, merged_task => task)

                        if can_merge
                            apply_merge_group(mappings)
                        else
                            invalid_merges << [merged_task, task]
                        end
                    end
                end
            end

            def enumerate_composition_exports(task)
                task_exports = Set.new
                task.each_input_connection do |source_task, source_port, sink_port, _|
                    if task.find_output_port(sink_port)
                        task_exports << [source_task, source_port, sink_port]
                    end
                end
                task.each_output_connection do |source_port, sink_task, sink_port, _|
                    if task.find_input_port(source_port)
                        task_exports << [source_port, sink_task, sink_port]
                    end
                end
                task_exports
            end

            def composition_children_by_role(task)
                result = Hash.new
                task_children_names = task.model.children_names.to_set
                task_children   = task.each_out_neighbour_merged(Roby::TaskStructure::Dependency, intrusive: true).map do |child_task|
                    dependency_graph.edge_info(task, child_task)[:roles].each do |r|
                        if task_children_names.include?(r)
                            result[r] = child_task
                        end
                    end
                end
                result
            end

            def may_merge_compositions?(merged_task, task)
                if !may_merge_task_contexts?(merged_task, task)
                    return false
                end

                merged_task_children = composition_children_by_role(merged_task)
                task_children        = composition_children_by_role(task)
                merged_children = merged_task_children.merge(task_children) do |role, merged_task_child, task_child|
                    if merged_task_child == task_child
                        merged_task_child
                    else
                        info "rejected: compositions with different children or children in different roles"
                        debug do
                            debug "  in role #{role},"
                            log_nest(2) do
                                log_pp(:debug, merged_task_child)
                            end
                            log_nest(2) do
                                log_pp(:debug, task_child)
                            end
                        end
                        return false
                    end
                end

                if merged_children.each_value.any? { |t| t.placeholder? }
                    info "rejected: compositions still have unresolved children"
                    return false
                end

                # Now verify that the exported ports are the same
                task_exports = enumerate_composition_exports(task)
                merged_task_exports = enumerate_composition_exports(merged_task)
                if merged_task_exports != task_exports
                    info "rejected: compositions with different exports"
                    return false
                end

                true
            end

            def each_composition_merge_candidate(task)
                each_component_merge_candidate(task) do |merged_task|
                    if may_merge_compositions?(merged_task, task)
                        yield(merged_task)
                    else
                        invalid_merges << [merged_task, task]
                    end
                end
            end

            def merge_compositions
                debug "merging compositions"

                queue   = Array.new
                topsort = Array.new
                degrees = Hash.new
                dependency_graph.each_vertex do |task|
                    d = dependency_graph.out_degree(task)
                    queue << task if d == 0
                    degrees[task] = d
                end

                while !queue.empty?
                    task = queue.shift
                    if task.kind_of?(Syskit::Composition)
                        topsort << task
                    end
                    dependency_graph.each_in_neighbour(task) do |parent|
                        d = (degrees[parent] -= 1)
                        queue << parent if d == 0
                    end
                end

                topsort.each do |composition|
                    next if !composition.plan
                    each_composition_merge_candidate(composition) do |merged_composition|
                        apply_merge_group(merged_composition => composition)
                    end
                end
            end

            def resolve_merge(merged_task, task, mappings)
                mismatched_inputs = log_nest(2) { resolve_input_matching(merged_task, task) }
                if !mismatched_inputs
                    # Incompatible inputs
                    return false, mappings
                end

                mismatched_inputs.each do |sink_port, merged_source_task, source_task|
                    info do
                        info "  looking to pair the inputs of port #{sink_port} of"
                        info "    #{merged_source_task}"
                        info "    -- and --"
                        info "    #{source_task}"
                        break
                    end

                    if mappings[merged_source_task] == source_task
                        info "  are already paired in the merge resolution: matching"
                        next
                    elsif !may_merge_task_contexts?(merged_source_task, source_task)
                        info "  rejected: may not be merged"
                        return false, mappings
                    end

                    can_merge, mappings = log_nest(2) do
                        resolve_merge(merged_source_task, source_task,
                                      mappings.merge(merged_source_task => source_task))
                    end

                    if can_merge
                        info "  resolved"
                    else
                        info "  rejected: cannot find mapping to merge both tasks"
                        return false, mappings
                    end
                end

                return true, mappings
            end

            # Returns the set of inputs that differ in two given components,
            # possibly using merge cycle information
            #
            # @param [Hash<Roby::Task,Roby::Task>] mapping from the set of
            #   target tasks into the set of tasks that should be used to
            #   compare the inputs. This is exploited when resolving cycles
            # @return [Array<(String,String,Roby::Task,Roby::Task)>,nil]
            #   If nil, the two tasks have inputs that do not match and could
            #   not match even after a merge cycle resolution pass.
            #   Otherwise, the set of mismatching inputs is returned, in which
            #   each mismatch is a tuple (port_name,source_port,task_source,target_source).
            def resolve_input_matching(merged_task, task)
                m_inputs = Hash.new { |h, k| h[k] = Hash.new }
                merged_task.each_concrete_input_connection do |m_source_task, m_source_port, sink_port, m_policy|
                    m_inputs[sink_port][[m_source_task, m_source_port]] = m_policy
                end

                mismatched_inputs = []
                task.each_concrete_input_connection do |source_task, source_port, sink_port, policy|
                    # If +self+ has no connection on +sink_port+, it is valid
                    if !m_inputs.has_key?(sink_port)
                        next
                    end

                    if m_policy = m_inputs[sink_port][[source_task, source_port]]
                        if !m_policy.empty? && !policy.empty? && (Syskit.update_connection_policy(m_policy, policy) != policy)
                            debug { "rejected: incompatible policies on #{sink_port}" }
                            return
                        end
                        next
                    end

                    # Different connections, check whether we could multiplex
                    # them
                    if (port_model = merged_task.model.find_input_port(sink_port)) && port_model.multiplexes?
                        next
                    end

                    # If we are not multiplexing, there can be only one source
                    # for merged_task
                    (m_source_task, m_source_port), m_policy = m_inputs[sink_port].first
                    if m_source_port != source_port
                        debug { "rejected: sink #{sink_port} is connected to a port named #{m_source_port} resp. #{source_port}" }
                        return
                    end
                    if !m_policy.empty? && !policy.empty? && (Syskit.update_connection_policy(m_policy, policy) != policy)
                        debug { "rejected: incompatible policies on #{sink_port}" }
                        return
                    end

                    mismatched_inputs << [sink_port, m_source_task, source_task]
                end
                mismatched_inputs
            end

            def merge_identical_tasks
                log_timepoint_group_start 'syskit-merge-solver'
                dataflow_graph.enable_concrete_connection_graph
                log_timepoint_group 'merge_task_contexts' do
                    merge_task_contexts
                end
                log_timepoint_group 'merge_compositions' do
                    merge_compositions
                end
            ensure
                dataflow_graph.disable_concrete_connection_graph
                log_timepoint_group_end 'syskit-merge-solver'
            end

            def display_merge_graph(title, merge_graph)
                debug "  -- #{title}"
                debug do
                    merge_graph.each_vertex do |vertex|
                        vertex.each_child_vertex(merge_graph) do |child|
                            debug "    #{vertex}.merge(#{child})"
                        end
                    end
                    break
                end
            end
        end
    end
end<|MERGE_RESOLUTION|>--- conflicted
+++ resolved
@@ -38,7 +38,7 @@
                 @dataflow_graph = plan.task_relation_graph_for(Flows::DataFlow)
                 @dependency_graph = plan.task_relation_graph_for(Roby::TaskStructure::Dependency)
                 @merging_candidates_queries = Hash.new
-		@task_replacement_graph = Roby::Relations::BidirectionalDirectedAdjacencyGraph.new
+                @task_replacement_graph = Roby::Relations::BidirectionalDirectedAdjacencyGraph.new
                 @resolved_replacements = Hash.new
                 @invalid_merges = Set.new
             end
@@ -136,7 +136,6 @@
                     register_replacement(merged_task, task)
                 end
 
-<<<<<<< HEAD
                 if self.class.trace?
                     self.class.trace_export(plan, phase: 2, highlights: merged_task_to_task.values, remove_compositions: remove_compositions)
                 end
@@ -182,15 +181,6 @@
                 Syskit::Graphviz.new(plan).to_file('dataflow', 'svg', dataflow, highlights: highlights, **dataflow_options)
                 Syskit::Graphviz.new(plan).to_file('hierarchy', 'svg', hierarchy, highlights: highlights)
                 ::Robot.info "#{self} exported trace plan to #{dataflow} and #{hierarchy}"
-=======
-                if MergeSolver.tracing_directory
-                    Engine.autosave_plan_to_dot(plan,
-                        MergeSolver.tracing_directory,
-                        MergeSolver.tracing_options.merge(
-                            highlights: merged_task_to_task.to_a.flatten.to_set,
-                            suffix: "0"))
-                end
->>>>>>> 6d6aa372
             end
 
             # Create a new solver on the given plan and perform
@@ -319,13 +309,15 @@
             def composition_children_by_role(task)
                 result = Hash.new
                 task_children_names = task.model.children_names.to_set
-                task_children   = task.each_out_neighbour_merged(Roby::TaskStructure::Dependency, intrusive: true).map do |child_task|
-                    dependency_graph.edge_info(task, child_task)[:roles].each do |r|
-                        if task_children_names.include?(r)
-                            result[r] = child_task
-                        end
-                    end
-                end
+                task.each_out_neighbour_merged(
+                        Roby::TaskStructure::Dependency, intrusive: true).
+                    map do |child_task|
+                        dependency_graph.edge_info(task, child_task)[:roles].each do |r|
+                            if task_children_names.include?(r)
+                                result[r] = child_task
+                            end
+                        end
+                    end
                 result
             end
 
