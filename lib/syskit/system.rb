--- conflicted
+++ resolved
@@ -281,11 +281,7 @@
                     merge_identical_tasks
 
                     validate_result(trsc)
-<<<<<<< HEAD
-=======
-                    merge
                     link_to_busses
->>>>>>> 0643df68
 
                     trsc.commit_transaction
                 end
