--- conflicted
+++ resolved
@@ -882,13 +882,8 @@
 
                 mappings = @template.deep_copy_to(plan)
                 root_task = mappings[@template.root_task]
-<<<<<<< HEAD
                 root_task.assign_arguments(arguments.merge(extra_arguments))
-                root_task
-=======
-                root_task.assign_arguments(arguments)
                 return model.bind(root_task)
->>>>>>> 6d6aa372
             end
 
             def has_template?
@@ -923,7 +918,7 @@
                     end
                 end
 
-                post_instanciation_setup(task)
+                post_instanciation_setup(task.to_task)
                 model.bind(task)
 
             rescue InstanciationError => e
@@ -942,8 +937,8 @@
                     else sel
                     end
                 end
-                task.requirements.name = name
-                task.update_requirements(task_requirements, keep_abstract: true)
+                task.update_requirements(task_requirements,
+                    name: name, keep_abstract: true)
 
                 if required_host && task.respond_to?(:required_host=)
                     task.required_host = required_host
@@ -1138,7 +1133,7 @@
 
             class CoordinationTask < Roby::Coordination::Models::TaskWithDependencies
                 def initialize(requirements)
-                    super(requirements.proxy_task_model)
+                    super(requirements.placeholder_model)
                     @requirements = requirements
                 end
 
@@ -1156,11 +1151,7 @@
             end
 
             def to_coordination_task(task_model)
-<<<<<<< HEAD
-                Roby::Coordination::Models::TaskFromAsPlan.new(self, placeholder_model)
-=======
                 CoordinationTask.new(self)
->>>>>>> 6d6aa372
             end
 
             def selected_for(requirements)
